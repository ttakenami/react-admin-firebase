<<<<<<< HEAD
import { FirebaseFirestore } from "@firebase/firestore-types";
import { ResourceManager, IResource } from "./ResourceManager";
import { RAFirebaseOptions } from "index";
import { log, logError } from "../../misc/logger";
import { sortArray, filterArray } from "../../misc/arrayHelpers";
import { IFirebaseWrapper } from "./firebase/IFirebaseWrapper";
import { IFirebaseClient } from "./IFirebaseClient";
import { messageTypes } from "../../misc/messageTypes";
import { joinPaths } from "../../misc/pathHelper";
=======
import { FirebaseFirestore } from '@firebase/firestore-types';
import { ResourceManager, IResource } from './ResourceManager';
import { RAFirebaseOptions } from 'index';
import { log, logError } from '../../misc/logger';
import { sortArray, filterArray } from '../../misc/arrayHelpers';
import { IFirebaseWrapper } from './firebase/IFirebaseWrapper';
import { IFirebaseClient } from './IFirebaseClient';
import { messageTypes } from '../../misc/messageTypes';
import { joinPaths } from '../../misc/pathHelper';
>>>>>>> 7741bc77

export class FirebaseClient implements IFirebaseClient {
  private db: FirebaseFirestore;
  private rm: ResourceManager;

  constructor(
    private fireWrapper: IFirebaseWrapper,
    private options: RAFirebaseOptions
  ) {
    this.db = fireWrapper.db();
    this.rm = new ResourceManager(this.fireWrapper, this.options);
  }
  public async apiGetList(
    resourceName: string,
    params: messageTypes.IParamsGetList
  ): Promise<messageTypes.IResponseGetList> {
<<<<<<< HEAD
    log("apiGetList", { resourceName, params });

    const collectionQuery = params.filter.collectionQuery;
    delete params.filter.collectionQuery;

    const r = await this.tryGetResource(
      resourceName,
      "REFRESH",
      collectionQuery
    );
=======
    log('apiGetList', { resourceName, params });
    const r = await this.tryGetResource(resourceName, 'REFRESH');
>>>>>>> 7741bc77
    const data = r.list;
    if (params.sort != null) {
      const { field, order } = params.sort;
      if (order === 'ASC') {
        sortArray(data, field, 'asc');
      } else {
        sortArray(data, field, 'desc');
      }
    }
    // @ts-ignore
    const filteredData = filterArray(data, params.filter);
    const pageStart = (params.pagination.page - 1) * params.pagination.perPage;
    const pageEnd = pageStart + params.pagination.perPage;
    const dataPage = filteredData.slice(pageStart, pageEnd);
    const total = r.list.length;
    return {
      data: dataPage,
      total
    };
  }
  public async apiGetOne(
    resourceName: string,
    params: messageTypes.IParamsGetOne
  ): Promise<messageTypes.IResponseGetOne> {
<<<<<<< HEAD
    log("apiGetOne", { resourceName, params });
=======
    log('apiGetOne', { resourceName, params });
>>>>>>> 7741bc77
    try {
      const data = await this.rm.GetSingleDoc(resourceName, params.id);
      return { data: data };
    } catch (error) {
      throw new Error(
<<<<<<< HEAD
        "Error getting id: " + params.id + " from collection: " + resourceName
=======
        'Error getting id: ' + params.id + ' from collection: ' + resourceName
>>>>>>> 7741bc77
      );
    }
  }
  public async apiCreate(
    resourceName: string,
    params: messageTypes.IParamsCreate
  ): Promise<messageTypes.IResponseCreate> {
    const r = await this.tryGetResource(resourceName);
    log('apiCreate', { resourceName, resource: r, params });
    const currentUserEmail = await this.getCurrentUserEmail();
    const hasOverridenDocId = params.data && params.data.id;
    if (hasOverridenDocId) {
      const overridenId = params.data.id;
      const data = await this.parseDataAndUpload(r, overridenId, params.data);
      if (!overridenId) {
        throw new Error("id must be a valid string");
      }
      const docObj = {
        ...data,
        createdate: this.fireWrapper.serverTimestamp(),
        lastupdate: this.fireWrapper.serverTimestamp(),
        createdby: currentUserEmail,
        updatedby: currentUserEmail
      };
      await r.collection.doc(overridenId).set(docObj, { merge: true });
      return {
        data: {
          ...data,
          id: overridenId
        }
      };
    }
    const newId = this.db.collection("collections").doc().id;
    const data = await this.parseDataAndUpload(r, newId, params.data);
    const docObj = {
      ...data,
      createdate: this.fireWrapper.serverTimestamp(),
      lastupdate: this.fireWrapper.serverTimestamp(),
      createdby: currentUserEmail,
      updatedby: currentUserEmail
    };
    await r.collection.doc(newId).set(docObj, { merge: false });
    return {
      data: {
        ...data,
        id: newId
      }
    };
  }
  public async apiUpdate(
    resourceName: string,
    params: messageTypes.IParamsUpdate
  ): Promise<messageTypes.IResponseUpdate> {
    const id = params.id;
    delete params.data.id;
    const r = await this.tryGetResource(resourceName);
    log('apiUpdate', { resourceName, resource: r, params });
    const currentUserEmail = await this.getCurrentUserEmail();
    const data = await this.parseDataAndUpload(r, id, params.data);
    r.collection
      .doc(id)
      .update({
        ...data,
        lastupdate: this.fireWrapper.serverTimestamp(),
        updatedby: currentUserEmail
      })
      .catch(error => {
<<<<<<< HEAD
        logError("apiUpdate error", { error });
=======
        logError('apiUpdate error', { error });
>>>>>>> 7741bc77
      });
    return {
      data: {
        ...data,
        id: id
      }
    };
  }
  public async apiUpdateMany(
    resourceName: string,
    params: messageTypes.IParamsUpdateMany
  ): Promise<messageTypes.IResponseUpdateMany> {
    delete params.data.id;
    const r = await this.tryGetResource(resourceName);
    log('apiUpdateMany', { resourceName, resource: r, params });
    const ids = params.ids;
    const currentUserEmail = await this.getCurrentUserEmail();
    const returnData = await Promise.all(
      ids.map(async id => {
        const data = await this.parseDataAndUpload(r, id, params.data);
        r.collection
          .doc(id)
          .update({
            ...data,
            lastupdate: this.fireWrapper.serverTimestamp(),
            updatedby: currentUserEmail
          })
          .catch(error => {
<<<<<<< HEAD
            logError("apiUpdateMany error", { error });
=======
            logError('apiUpdateMany error', { error });
>>>>>>> 7741bc77
          });
        return {
          ...data,
          id: id
        };
      })
    );
    return {
      data: returnData
    };
  }
  public async apiDelete(
    resourceName: string,
    params: messageTypes.IParamsDelete
  ): Promise<messageTypes.IResponseDelete> {
    const r = await this.tryGetResource(resourceName);
<<<<<<< HEAD
    log("apiDelete", { resourceName, resource: r, params });
=======
    log('apiDelete', { resourceName, resource: r, params });
>>>>>>> 7741bc77
    r.collection
      .doc(params.id)
      .delete()
      .catch(error => {
<<<<<<< HEAD
        logError("apiDelete error", { error });
=======
        logError('apiDelete error', { error });
>>>>>>> 7741bc77
      });
    return {
      data: params.previousData
    };
  }
  public async apiDeleteMany(
    resourceName: string,
    params: messageTypes.IParamsDeleteMany
  ): Promise<messageTypes.IResponseDeleteMany> {
    const r = await this.tryGetResource(resourceName);
<<<<<<< HEAD
    log("apiDeleteMany", { resourceName, resource: r, params });
=======
    log('apiDeleteMany', { resourceName, resource: r, params });
>>>>>>> 7741bc77
    const returnData: { id: string }[] = [];
    const batch = this.db.batch();
    for (const id of params.ids) {
      batch.delete(r.collection.doc(id));
      returnData.push({ id });
    }
    batch.commit().catch(error => {
<<<<<<< HEAD
      logError("apiDeleteMany error", { error });
=======
      logError('apiDeleteMany error', { error });
>>>>>>> 7741bc77
    });
    return { data: returnData };
  }
  public async apiGetMany(
    resourceName: string,
    params: messageTypes.IParamsGetMany
  ): Promise<messageTypes.IResponseGetMany> {
<<<<<<< HEAD
    const r = await this.tryGetResource(resourceName, "REFRESH");
    log("apiGetMany", { resourceName, resource: r, params });
=======
    const r = await this.tryGetResource(resourceName, 'REFRESH');
    log('apiGetMany', { resourceName, resource: r, params });
>>>>>>> 7741bc77
    const ids = params.ids;
    const matchDocSnaps = await Promise.all(
      ids.map(id => r.collection.doc(id).get())
    );
    const matches = matchDocSnaps.map(snap => {
      return { ...snap.data(), id: snap.id };
    });
    return {
      data: matches
    };
  }
  public async apiGetManyReference(
    resourceName: string,
    params: messageTypes.IParamsGetManyReference
  ): Promise<messageTypes.IResponseGetManyReference> {
<<<<<<< HEAD
    const r = await this.tryGetResource(resourceName, "REFRESH");
    log("apiGetManyReference", { resourceName, resource: r, params });
=======
    const r = await this.tryGetResource(resourceName, 'REFRESH');
    log('apiGetManyReference', { resourceName, resource: r, params });
>>>>>>> 7741bc77
    const data = r.list;
    const targetField = params.target;
    const targetValue = params.id;
    const matches = data.filter(val => val[targetField] === targetValue);
    if (params.sort != null) {
      const { field, order } = params.sort;
<<<<<<< HEAD
      if (order === "ASC") {
        sortArray(data, field, "asc");
      } else {
        sortArray(data, field, "desc");
=======
      if (order === 'ASC') {
        sortArray(data, field, 'asc');
      } else {
        sortArray(data, field, 'desc');
>>>>>>> 7741bc77
      }
    }
    const pageStart = (params.pagination.page - 1) * params.pagination.perPage;
    const pageEnd = pageStart + params.pagination.perPage;
    const dataPage = matches.slice(pageStart, pageEnd);
    const total = matches.length;
    return { data: dataPage, total };
  }
  private async tryGetResource(
    resourceName: string,
<<<<<<< HEAD
    refresh?: "REFRESH",
    collectionQuery?: messageTypes.CollectionQueryType
=======
    refresh?: 'REFRESH'
>>>>>>> 7741bc77
  ): Promise<IResource> {
    if (refresh) {
      await this.rm.RefreshResource(resourceName, collectionQuery);
    }
    return this.rm.TryGetResourcePromise(resourceName, collectionQuery);
  }
  private async getCurrentUserEmail() {
    const user = await this.rm.getUserLogin();
    if (user) {
      return user.email;
    } else {
      return "annonymous user";
    }
  }

  private async parseDataAndUpload(r: IResource, id: string, data: any) {
    if (!data) {
      return data;
    }
    const docPath = r.collection.doc(id).path;
<<<<<<< HEAD
    await Promise.all(
      Object.keys(data).map(async fieldName => {
        const val = data[fieldName];
        const hasRawFile = !!val && val.hasOwnProperty("rawFile");
        if (!hasRawFile) {
          return;
        }
        const storagePath = joinPaths(docPath, fieldName);
        const storageLink = await this.saveFile(storagePath, val.rawFile);
        data[fieldName].src = storageLink;
        delete data[fieldName].rawFile;
        // const hasRawFileArray = !!val && Array.isArray(val) && !!val.length && val[0].hasOwnProperty('rawFile');
        return hasRawFile;
=======

    await Promise.all(
      Object.keys(data).map(async fieldName => {
        const val = data[fieldName];
        const isArray = Array.isArray(val);
        if (isArray) {
          await Promise.all(
            (val as []).map((arrayObj, index) => {
              if (!!val[index] && val[index].hasOwnProperty('rawFile')) {
                return Promise.all([
                  this.parseDataField(
                    val[index],
                    docPath,
                    fieldName + index
                  )
                ]);
              } else {
                return Promise.all(
                  Object.keys(arrayObj).map(arrayObjFieldName => {
                    const arrayObjVal = arrayObj[arrayObjFieldName];
                    return this.parseDataField(
                      arrayObjVal,
                      docPath,
                      fieldName + arrayObjFieldName + index
                    );
                  })
                );
              }
            })
          );
        }
        await this.parseDataField(val, docPath, fieldName);
>>>>>>> 7741bc77
      })
    );
    return data;
  }

  private async parseDataField(ref: any, docPath: string, fieldPath: string) {
    const hasRawFile = !!ref && ref.hasOwnProperty('rawFile');
    if (!hasRawFile) {
      return;
    }
    ref.src = await this.uploadAndGetLink(ref.rawFile, docPath, fieldPath);
    delete ref.rawFile;
  }

  private async uploadAndGetLink(
    rawFile: any,
    docPath: string,
    fieldPath: string
  ): Promise<string> {
    const storagePath = joinPaths(docPath, fieldPath);
    const storageLink = await this.saveFile(storagePath, rawFile);
    return storageLink;
  }

  private async saveFile(storagePath: string, rawFile: any): Promise<string> {
    log("saveFile() saving file...", { storagePath, rawFile });
    const task = this.fireWrapper
      .storage()
      .ref(storagePath)
      .put(rawFile);
    try {
      const taskResult: firebase.storage.UploadTaskSnapshot = await new Promise(
        (res, rej) => task.then(res).catch(rej)
      );
      const getDownloadURL = await taskResult.ref.getDownloadURL();
      log("saveFile() saved file", {
        storagePath,
        taskResult,
        getDownloadURL
      });
      return getDownloadURL;
    } catch (storageError) {
      if (storageError.code === "storage/unknown") {
        logError(
          'saveFile() error saving file, No bucket found! Try clicking "Get Started" in firebase -> storage',
          { storageError }
        );
      } else {
        logError("saveFile() error saving file", {
          storageError
        });
      }
    }
  }
}<|MERGE_RESOLUTION|>--- conflicted
+++ resolved
@@ -1,14 +1,3 @@
-<<<<<<< HEAD
-import { FirebaseFirestore } from "@firebase/firestore-types";
-import { ResourceManager, IResource } from "./ResourceManager";
-import { RAFirebaseOptions } from "index";
-import { log, logError } from "../../misc/logger";
-import { sortArray, filterArray } from "../../misc/arrayHelpers";
-import { IFirebaseWrapper } from "./firebase/IFirebaseWrapper";
-import { IFirebaseClient } from "./IFirebaseClient";
-import { messageTypes } from "../../misc/messageTypes";
-import { joinPaths } from "../../misc/pathHelper";
-=======
 import { FirebaseFirestore } from '@firebase/firestore-types';
 import { ResourceManager, IResource } from './ResourceManager';
 import { RAFirebaseOptions } from 'index';
@@ -18,7 +7,6 @@
 import { IFirebaseClient } from './IFirebaseClient';
 import { messageTypes } from '../../misc/messageTypes';
 import { joinPaths } from '../../misc/pathHelper';
->>>>>>> 7741bc77
 
 export class FirebaseClient implements IFirebaseClient {
   private db: FirebaseFirestore;
@@ -35,21 +23,16 @@
     resourceName: string,
     params: messageTypes.IParamsGetList
   ): Promise<messageTypes.IResponseGetList> {
-<<<<<<< HEAD
-    log("apiGetList", { resourceName, params });
+    log('apiGetList', { resourceName, params });
 
     const collectionQuery = params.filter.collectionQuery;
     delete params.filter.collectionQuery;
 
     const r = await this.tryGetResource(
       resourceName,
-      "REFRESH",
+      'REFRESH',
       collectionQuery
     );
-=======
-    log('apiGetList', { resourceName, params });
-    const r = await this.tryGetResource(resourceName, 'REFRESH');
->>>>>>> 7741bc77
     const data = r.list;
     if (params.sort != null) {
       const { field, order } = params.sort;
@@ -74,21 +57,13 @@
     resourceName: string,
     params: messageTypes.IParamsGetOne
   ): Promise<messageTypes.IResponseGetOne> {
-<<<<<<< HEAD
-    log("apiGetOne", { resourceName, params });
-=======
     log('apiGetOne', { resourceName, params });
->>>>>>> 7741bc77
     try {
       const data = await this.rm.GetSingleDoc(resourceName, params.id);
       return { data: data };
     } catch (error) {
       throw new Error(
-<<<<<<< HEAD
-        "Error getting id: " + params.id + " from collection: " + resourceName
-=======
         'Error getting id: ' + params.id + ' from collection: ' + resourceName
->>>>>>> 7741bc77
       );
     }
   }
@@ -104,7 +79,7 @@
       const overridenId = params.data.id;
       const data = await this.parseDataAndUpload(r, overridenId, params.data);
       if (!overridenId) {
-        throw new Error("id must be a valid string");
+        throw new Error('id must be a valid string');
       }
       const docObj = {
         ...data,
@@ -121,7 +96,7 @@
         }
       };
     }
-    const newId = this.db.collection("collections").doc().id;
+    const newId = this.db.collection('collections').doc().id;
     const data = await this.parseDataAndUpload(r, newId, params.data);
     const docObj = {
       ...data,
@@ -156,11 +131,7 @@
         updatedby: currentUserEmail
       })
       .catch(error => {
-<<<<<<< HEAD
-        logError("apiUpdate error", { error });
-=======
         logError('apiUpdate error', { error });
->>>>>>> 7741bc77
       });
     return {
       data: {
@@ -189,11 +160,7 @@
             updatedby: currentUserEmail
           })
           .catch(error => {
-<<<<<<< HEAD
-            logError("apiUpdateMany error", { error });
-=======
             logError('apiUpdateMany error', { error });
->>>>>>> 7741bc77
           });
         return {
           ...data,
@@ -210,20 +177,12 @@
     params: messageTypes.IParamsDelete
   ): Promise<messageTypes.IResponseDelete> {
     const r = await this.tryGetResource(resourceName);
-<<<<<<< HEAD
-    log("apiDelete", { resourceName, resource: r, params });
-=======
     log('apiDelete', { resourceName, resource: r, params });
->>>>>>> 7741bc77
     r.collection
       .doc(params.id)
       .delete()
       .catch(error => {
-<<<<<<< HEAD
-        logError("apiDelete error", { error });
-=======
         logError('apiDelete error', { error });
->>>>>>> 7741bc77
       });
     return {
       data: params.previousData
@@ -234,11 +193,7 @@
     params: messageTypes.IParamsDeleteMany
   ): Promise<messageTypes.IResponseDeleteMany> {
     const r = await this.tryGetResource(resourceName);
-<<<<<<< HEAD
-    log("apiDeleteMany", { resourceName, resource: r, params });
-=======
     log('apiDeleteMany', { resourceName, resource: r, params });
->>>>>>> 7741bc77
     const returnData: { id: string }[] = [];
     const batch = this.db.batch();
     for (const id of params.ids) {
@@ -246,11 +201,7 @@
       returnData.push({ id });
     }
     batch.commit().catch(error => {
-<<<<<<< HEAD
-      logError("apiDeleteMany error", { error });
-=======
       logError('apiDeleteMany error', { error });
->>>>>>> 7741bc77
     });
     return { data: returnData };
   }
@@ -258,13 +209,8 @@
     resourceName: string,
     params: messageTypes.IParamsGetMany
   ): Promise<messageTypes.IResponseGetMany> {
-<<<<<<< HEAD
-    const r = await this.tryGetResource(resourceName, "REFRESH");
-    log("apiGetMany", { resourceName, resource: r, params });
-=======
     const r = await this.tryGetResource(resourceName, 'REFRESH');
     log('apiGetMany', { resourceName, resource: r, params });
->>>>>>> 7741bc77
     const ids = params.ids;
     const matchDocSnaps = await Promise.all(
       ids.map(id => r.collection.doc(id).get())
@@ -280,30 +226,18 @@
     resourceName: string,
     params: messageTypes.IParamsGetManyReference
   ): Promise<messageTypes.IResponseGetManyReference> {
-<<<<<<< HEAD
-    const r = await this.tryGetResource(resourceName, "REFRESH");
-    log("apiGetManyReference", { resourceName, resource: r, params });
-=======
     const r = await this.tryGetResource(resourceName, 'REFRESH');
     log('apiGetManyReference', { resourceName, resource: r, params });
->>>>>>> 7741bc77
     const data = r.list;
     const targetField = params.target;
     const targetValue = params.id;
     const matches = data.filter(val => val[targetField] === targetValue);
     if (params.sort != null) {
       const { field, order } = params.sort;
-<<<<<<< HEAD
-      if (order === "ASC") {
-        sortArray(data, field, "asc");
-      } else {
-        sortArray(data, field, "desc");
-=======
       if (order === 'ASC') {
         sortArray(data, field, 'asc');
       } else {
         sortArray(data, field, 'desc');
->>>>>>> 7741bc77
       }
     }
     const pageStart = (params.pagination.page - 1) * params.pagination.perPage;
@@ -314,12 +248,8 @@
   }
   private async tryGetResource(
     resourceName: string,
-<<<<<<< HEAD
-    refresh?: "REFRESH",
+    refresh?: 'REFRESH',
     collectionQuery?: messageTypes.CollectionQueryType
-=======
-    refresh?: 'REFRESH'
->>>>>>> 7741bc77
   ): Promise<IResource> {
     if (refresh) {
       await this.rm.RefreshResource(resourceName, collectionQuery);
@@ -331,7 +261,7 @@
     if (user) {
       return user.email;
     } else {
-      return "annonymous user";
+      return 'annonymous user';
     }
   }
 
@@ -340,21 +270,6 @@
       return data;
     }
     const docPath = r.collection.doc(id).path;
-<<<<<<< HEAD
-    await Promise.all(
-      Object.keys(data).map(async fieldName => {
-        const val = data[fieldName];
-        const hasRawFile = !!val && val.hasOwnProperty("rawFile");
-        if (!hasRawFile) {
-          return;
-        }
-        const storagePath = joinPaths(docPath, fieldName);
-        const storageLink = await this.saveFile(storagePath, val.rawFile);
-        data[fieldName].src = storageLink;
-        delete data[fieldName].rawFile;
-        // const hasRawFileArray = !!val && Array.isArray(val) && !!val.length && val[0].hasOwnProperty('rawFile');
-        return hasRawFile;
-=======
 
     await Promise.all(
       Object.keys(data).map(async fieldName => {
@@ -365,11 +280,7 @@
             (val as []).map((arrayObj, index) => {
               if (!!val[index] && val[index].hasOwnProperty('rawFile')) {
                 return Promise.all([
-                  this.parseDataField(
-                    val[index],
-                    docPath,
-                    fieldName + index
-                  )
+                  this.parseDataField(val[index], docPath, fieldName + index)
                 ]);
               } else {
                 return Promise.all(
@@ -387,7 +298,6 @@
           );
         }
         await this.parseDataField(val, docPath, fieldName);
->>>>>>> 7741bc77
       })
     );
     return data;
@@ -413,7 +323,7 @@
   }
 
   private async saveFile(storagePath: string, rawFile: any): Promise<string> {
-    log("saveFile() saving file...", { storagePath, rawFile });
+    log('saveFile() saving file...', { storagePath, rawFile });
     const task = this.fireWrapper
       .storage()
       .ref(storagePath)
@@ -423,20 +333,20 @@
         (res, rej) => task.then(res).catch(rej)
       );
       const getDownloadURL = await taskResult.ref.getDownloadURL();
-      log("saveFile() saved file", {
+      log('saveFile() saved file', {
         storagePath,
         taskResult,
         getDownloadURL
       });
       return getDownloadURL;
     } catch (storageError) {
-      if (storageError.code === "storage/unknown") {
+      if (storageError.code === 'storage/unknown') {
         logError(
           'saveFile() error saving file, No bucket found! Try clicking "Get Started" in firebase -> storage',
           { storageError }
         );
       } else {
-        logError("saveFile() error saving file", {
+        logError('saveFile() error saving file', {
           storageError
         });
       }
