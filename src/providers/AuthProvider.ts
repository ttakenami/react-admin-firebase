--- conflicted
+++ resolved
@@ -185,16 +185,12 @@
     logout: () => auth.HandleAuthLogout(),
     checkAuth: () => auth.HandleAuthCheck(),
     checkError: error => auth.HandleAuthError(error),
-<<<<<<< HEAD
     getPermissions: () => auth.HandleGetPermissions(),
     getJWTAuthTime: () => auth.HandleGetJWTAuthTime(),
     getJWTExpirationTime: () => auth.HandleGetJWTExpirationTime(),
     getJWTSignInProvider: () => auth.HandleGetJWTSignInProvider(),
     getJWTClaims: () => auth.HandleGetPermissions(),
     getJWTToken: () => auth.HandleGetJWTToken()
-=======
-    getPermissions: () => auth.HandleGetPermissions()
->>>>>>> 6fecbb61
   };
 }
 
