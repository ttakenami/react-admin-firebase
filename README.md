A firebase data provider for the [React-Admin](https://github.com/marmelab/react-admin) framework. Built from Typescript!

## Features
- [x] Dynamic caching of resources
- [x] All methods implemented
- [x] Realtime updates, using ra-realtime
    - Implicitly watches all GET_LIST routes using observables and the firebase sdk
    - Optional watch array or dontwatch array

## Demo Basic
A simple example based on the [React Admin Tutorial](https://marmelab.com/react-admin/Tutorial.html).

### Prerequisits
- Create a `posts` collection in the firebase firestore database
- Get config credentials using the dashboard

### Code

``` javascript
import * as React from 'react';
import { Admin, Resource } from 'react-admin';

import { PostList, PostShow, PostCreate, PostEdit } from "./posts";
import { FirebaseDataProvider } from 'react-admin-firebase';

const config = {
  apiKey: "aaaaaaaaaaaaaaaaaaaaaaaaaaa",
  authDomain: "aaaaaaaaaaaaaaaaaaaaaaaaaaa",
  databaseURL: "aaaaaaaaaaaaaaaaaaaaaaaaaaa",
  projectId: "aaaaaaaaaaaaaaaaaaaaaaaaaaa",
  storageBucket: "aaaaaaaaaaaaaaaaaaaaaaaaaaa",
  messagingSenderId: "aaaaaaaaaaaaaaaaaaaaaaaaaaa",
};

const dataProvider = FirebaseDataProvider(config);
<<<<<<< HEAD
// Optional realtime updates in lists and datagrids
=======

class App extends React.Component {
  public render() {
    return (
      <Admin 
        dataProvider={dataProvider} 
      >
        <Resource name="posts" list={PostList} show={PostShow} create={PostCreate} edit={PostEdit}/>
      </Admin>
    );
  }
}

export default App;
```

## Realtime Updates!
Get realtime updates from the firebase server instantly on your tables, with minimal overheads, using rxjs observables!

``` javascript
...
import {
  FirebaseRealTimeSaga,
  FirebaseDataProvider
} from 'react-admin-firebase';
...
const dataProvider = FirebaseDataProvider(config);
>>>>>>> fe135ab4
const firebaseRealtime = FirebaseRealTimeSaga(dataProvider);

class App extends React.Component {
  public render() {
    return (
      <Admin 
        dataProvider={dataProvider} 
        customSagas={[firebaseRealtime]}
      >
        <Resource name="posts" list={PostList} show={PostShow} create={PostCreate} edit={PostEdit}/>
      </Admin>
    );
  }
}

export default App;
```

## Realtime Options
Trigger realtime on only some routes using the options object, (this feature is optional)

``` javascript
...
const dataProvider = FirebaseDataProvider(config);
const options = {
  watch: ['posts', 'comments'],
  dontwatch: ['users']
}
const firebaseRealtime = FirebaseRealTimeSaga(dataProvider, options);
...
```<|MERGE_RESOLUTION|>--- conflicted
+++ resolved
@@ -33,9 +33,6 @@
 };
 
 const dataProvider = FirebaseDataProvider(config);
-<<<<<<< HEAD
-// Optional realtime updates in lists and datagrids
-=======
 
 class App extends React.Component {
   public render() {
@@ -52,7 +49,7 @@
 export default App;
 ```
 
-## Realtime Updates!
+## (Optional) Realtime Updates!
 Get realtime updates from the firebase server instantly on your tables, with minimal overheads, using rxjs observables!
 
 ``` javascript
@@ -63,7 +60,6 @@
 } from 'react-admin-firebase';
 ...
 const dataProvider = FirebaseDataProvider(config);
->>>>>>> fe135ab4
 const firebaseRealtime = FirebaseRealTimeSaga(dataProvider);
 
 class App extends React.Component {
@@ -82,8 +78,8 @@
 export default App;
 ```
 
-## Realtime Options
-Trigger realtime on only some routes using the options object, (this feature is optional)
+## (Optional) Realtime Options
+Trigger realtime on only some routes using the options object.
 
 ``` javascript
 ...
