--- conflicted
+++ resolved
@@ -9,12 +9,8 @@
   Edit,
   Filter,
   DateField,
-<<<<<<< HEAD
-  DisabledInput,
   ImageField,
   ImageInput,
-=======
->>>>>>> bc091f6d
   SimpleShowLayout,
   SimpleForm,
   TextField,
